#!/usr/bin/env python2
#
# Copyright 2011-2014 Google Inc.
#
# Licensed under the Apache License, Version 2.0 (the "License");
# you may not use this file except in compliance with the License.
# You may obtain a copy of the License at
#
#      http://www.apache.org/licenses/LICENSE-2.0
#
# Unless required by applicable law or agreed to in writing, software
# distributed under the License is distributed on an "AS IS" BASIS,
# WITHOUT WARRANTIES OR CONDITIONS OF ANY KIND, either express or implied.
# See the License for the specific language governing permissions and
# limitations under the License.
#
# vim: sw=2 sts=2 et

"""This module can generate all strings that match a regular expression.

The regex is parsed using the SRE module that is standard in python,
then the data structure is executed to form a bunch of iterators.
"""

__author__ = 'alexperry@google.com (Alex Perry)'

import bisect
import math
import re
import sre_constants
import sre_parse
import string
import sys
import types

import cachingseq
import fastdivmod

_RE_METACHARS = r'$^{}*+\\'
_ESCAPED_METACHAR = r'\\[' + _RE_METACHARS + r']'
ESCAPED_METACHAR_RE = re.compile(_ESCAPED_METACHAR)
CHARSET = [chr(c) for c in xrange(256)]

WORD = string.letters + string.digits + '_'

def Not(chars):
    return ''.join(sorted(set(CHARSET) - set(chars)))


CATEGORIES = {
    sre_constants.CATEGORY_WORD: WORD,
    sre_constants.CATEGORY_NOT_WORD: Not(WORD),
    sre_constants.CATEGORY_DIGIT: string.digits,
    sre_constants.CATEGORY_NOT_DIGIT: Not(string.digits),
    sre_constants.CATEGORY_SPACE: string.whitespace,
    sre_constants.CATEGORY_NOT_SPACE: Not(string.whitespace),
}

# This constant varies between builds of Python; this is the lower value.
MAX_REPEAT_COUNT = 65535


class ParseError(Exception):
    pass


class WrappedSequence(object):
    """This wraps a sequence, purely as a base clase for the other uses."""

    def __init__(self, raw):
        # Derived classes will likely override this constructor
        self.raw = raw
        # Note that we can't use the function len() because it insists on trying
        # to convert the returned number from a long-int to an ordinary int.
        self.length = raw.__len__()

    def get_item(self, i, d=None):
        if i < -self.length or i >= self.length:
            raise IndexError(i)
        if hasattr(self.raw, 'get_item'):
            return self.raw.get_item(i, d)
        return self.raw[i]

    def __len__(self):
        return self.length

    def __getitem__(self, i):
        # If the user wanted a slice, we provide a wrapper
        if isinstance(i, types.SliceType):
            result = SlicedSequence(self, slicer=i)
            if result.__len__() < 16:
                # Short lists are unpacked
                result = [item for item in result]
            return result
        if i < -self.length or i >= self.length:
            raise IndexError('Index %i vs length %i' % (i, self.length))
        # Usually we just call the user-provided function
        return self.get_item(i)

    def __iter__(self):
        for i in xrange(self.length):
            yield self.get_item(i)


class SlicedSequence(WrappedSequence):
    """This is part of an immutable and potentially arbitrarily long list."""

    def __init__(self, raw, slicer=None):
        # Derived classes will likely override this constructor
        self.raw = raw
        if slicer is None:
            self.start, self.stop, self.steps = 0, raw.__len__(), 1
        else:
            self.start, self.stop, self.steps = slicer.indices(raw.__len__())
        # integer round up
        self.length = ((self.stop - self.start + abs(self.steps) - 1) /
                       abs(self.steps))

    def get_item(self, i, d=None):
        j = i * self.steps + self.start
        return self.raw[j]


class ConcatenatedSequence(WrappedSequence):
    """This is equivalent to using extend() but without unpacking the lists."""

    def __init__(self, *alternatives):
        self.list_lengths = [(a, a.__len__()) for a in alternatives]
        self.length = sum(a_len for _, a_len in self.list_lengths)

    def get_item(self, i, d=None):
        for a, a_len in self.list_lengths:
            if i < a_len:
                return a[i]
            i -= a_len
        raise IndexError('Too Big')

    def __contains__(self, item):
        for a, _ in self.list_lengths:
            if item in a:
                return True
        return False

    def __repr__(self):
        return '{concat ' + repr(self.list_lengths) + '}'


class CombinatoricsSequence(WrappedSequence):
    """This uses all combinations of one item from each passed list."""

    def __init__(self, *components):
        self.list_lengths = [(a, a.__len__()) for a in components]
        self.length = 1
        for _, c_len in self.list_lengths:
            self.length *= c_len

    def get_item(self, i, d=None):
        result = []
        if i < 0:
            i += self.length
        assert i >= 0
        assert i < self.length

        if len(self.list_lengths) == 1:
            # skip unnecessary ''.join -- big speedup
            return self.list_lengths[0][0][i]

        for c, c_len in self.list_lengths:
<<<<<<< HEAD
            if hasattr(c, 'get_item'):
                result.append(c.get_item(i % c_len, d))
            else:
                result.append(c[i % c_len])
            i //= c_len
=======
            i, mod = divmod(i, c_len)
            result.append(c[mod])
>>>>>>> 2cce6052
        return ''.join(result)

    def __repr__(self):
        return '{combin ' + repr(self.list_lengths) + '}'


class RepetitiveSequence(WrappedSequence):
    """This chooses an entry from a list, many times, and concatenates."""

    def __init__(self, content, lowest=1, highest=1):
        self.content = content
        self.content_length = content.__len__()
        self.length = fastdivmod.powersum(self.content_length, lowest, highest)
        self.lowest = lowest
        self.highest = highest

        def arbitrary_entry(i):
            return (fastdivmod.powersum(self.content_length, lowest, i+lowest-1), i+lowest)

        def entry_from_prev(i, prev):
            return (prev[0] + (self.content_length ** prev[1]), prev[1] + 1)

        self.offsets = cachingseq.CachingFuncSequence(
            arbitrary_entry, highest - lowest+1, entry_from_prev)
        # This needs to be a constant in order to reuse caclulations in future
        # calls to bisect (a moving target will produce more misses).
        if self.offsets[-1][0] > sys.maxint:
            i = 0
            while i + 2 < len(self.offsets):
                if self.offsets[i+1][0] > sys.maxint:
                    self.index_of_offset = i
                    self.offset_break = self.offsets[i][0]
                    break
                i += 1
        else:
            self.index_of_offset = len(self.offsets)
            self.offset_break = sys.maxint

    def get_item(self, i, d=None):
        """Finds out how many repeats this index implies, then picks strings."""
        if i < self.offset_break:
            by_bisect = bisect.bisect_left(self.offsets, (i, -1), hi=self.index_of_offset)
        else:
            by_bisect = bisect.bisect_left(self.offsets, (i, -1), lo=self.index_of_offset)

        if by_bisect == len(self.offsets) or self.offsets[by_bisect][0] > i:
            by_bisect -= 1

        num = i - self.offsets[by_bisect][0]
        count = self.offsets[by_bisect][1]

        if count > 100 and self.content_length < 1000:
            content = list(self.content)
        else:
            content = self.content

        result = []

        if count == 0:
            return ''

        for modulus in fastdivmod.divmod_iter(num, self.content_length):
            result.append(content[modulus])

        leftover = count - len(result)
        if leftover:
            assert leftover > 0
            result.extend([content[0]] * leftover)

        # smallest place value ends up on the right
        return ''.join(result[::-1])

    def __repr__(self):
        return '{repeat base=%d low=%d high=%d}' % (self.content_length, self.lowest, self.highest)


class SaveCaptureGroup(WrappedSequence):
    def __init__(self, parsed, key):
        self.key = key
        super(SaveCaptureGroup, self).__init__(parsed)

    def get_item(self, n, d=None):
        rv = super(SaveCaptureGroup, self).get_item(n, d)
        if d is not None:
            d[self.key] = rv
        return rv


class ReadCaptureGroup(WrappedSequence):
    def __init__(self, n):
        self.num = n
        self.length = 1

    def get_item(self, i, d=None):
        if i != 0:
            raise IndexError(i)
        if d is None:
            raise ValueError('ReadCaptureGroup with no dict')
        return d.get(self.num, "fail")


class RegexMembershipSequence(WrappedSequence):
    """Creates a sequence from the regex, knows how to test membership."""

    def empty_list(self, *_):
        return []

    def branch_values(self, _, items):
        """Converts SRE parser data into literals and merges those lists."""
        return ConcatenatedSequence(
            *[self.sub_values(parsed) for parsed in items])

    def max_repeat_values(self, min_count, max_count, items):
        """Sequential expansion of the count to be combinatorics."""
        max_count = min(max_count, self.max_count)
        return RepetitiveSequence(
            self.sub_values(items), min_count, max_count)

    def in_values(self, items):
        # Special case which distinguishes branch from charset operator
        if items and items[0][0] == sre_constants.NEGATE:
            items = self.branch_values(None, items[1:])
            return [item for item in self.charset if item not in items]
        return self.branch_values(None, items)

    def not_literal(self, y):
        return self.in_values(((sre_constants.NEGATE,),
                              (sre_constants.LITERAL, y),))

    def category(self, y):
        return CATEGORIES[y]

    def groupref(self, n):
        self.has_groupref = True
        return ReadCaptureGroup(n)

    def get_item(self, i, d=None):
        """Typically only pass i.  d is an internal detail, for consistency with other classes.

        If you care about the capture groups, you should use
        RegexMembershipSequenceMatches instead, which returns a Match object
        instead of a string."""
        if self.has_groupref or d is not None:
            if d is None:
                d = {}
            return super(RegexMembershipSequence, self).get_item(i, d)
        else:
            return super(RegexMembershipSequence, self).get_item(i)

    def sub_values(self, parsed):
        """This knows how to convert one piece of parsed pattern."""
        # If this is a subpattern object, we just want its data
        if isinstance(parsed, sre_parse.SubPattern):
            parsed = parsed.data
        # A list indicates sequential elements of a string
        if isinstance(parsed, list):
            elements = [self.sub_values(p) for p in parsed]
            return CombinatoricsSequence(*elements)
        # If not a list, a tuple represents a specific match type
        if isinstance(parsed, tuple) and parsed:
            matcher, arguments = parsed
            if not isinstance(arguments, tuple):
                arguments = (arguments,)
            if matcher in self.backends:
                return self.backends[matcher](*arguments)
        # No idea what to do here
        raise ParseError(repr(parsed))

    def maybe_save(self, group, parsed):
        rv = self.sub_values(parsed)
        if group is not None:
            rv = SaveCaptureGroup(rv, group)
        return rv

    def __init__(self, pattern, flags=0, charset=CHARSET, max_count=None):
        # If the RE module cannot compile it, we give up quickly
        self.matcher = re.compile(r'(?:%s)\Z' % pattern, flags)
        if not flags & re.DOTALL:
            charset = ''.join(c for c in charset if c != '\n')
        self.charset = charset

        self.named_group_lookup = self.matcher.groupindex

        if flags & re.IGNORECASE:
            raise ParseError('Flag "i" not supported. https://code.google.com/p/sre-yield/issues/detail?id=7')
        elif flags & re.UNICODE:
            raise ParseError('Flag "u" not supported. https://code.google.com/p/sre-yield/issues/detail?id=8')
        elif flags & re.LOCALE:
            raise ParseError('Flag "l" not supported. https://code.google.com/p/sre-yield/issues/detail?id=8')

        if max_count is None:
            self.max_count = MAX_REPEAT_COUNT
        else:
            self.max_count = max_count

        self.has_groupref = False

        # Configure the parser backends
        self.backends = {
            sre_constants.LITERAL: lambda y: [chr(y)],
            sre_constants.RANGE: lambda l, h: [chr(c) for c in xrange(l, h+1)],
            sre_constants.SUBPATTERN: self.maybe_save,
            sre_constants.BRANCH: self.branch_values,
            sre_constants.MIN_REPEAT: self.max_repeat_values,
            sre_constants.MAX_REPEAT: self.max_repeat_values,
            sre_constants.AT: self.empty_list,
            sre_constants.ASSERT: self.empty_list,
            sre_constants.ASSERT_NOT: self.empty_list,
            sre_constants.ANY:
                lambda _: self.in_values(((sre_constants.NEGATE,),)),
            sre_constants.IN: self.in_values,
            sre_constants.NOT_LITERAL: self.not_literal,
            sre_constants.CATEGORY: self.category,
            sre_constants.GROUPREF: self.groupref,
        }
        # Now build a generator that knows all possible patterns
        self.raw = self.sub_values(sre_parse.parse(pattern, flags))
        # Configure this class instance to know about that result
        self.length = self.raw.__len__()

    def __contains__(self, item):
        # Since we have a regex, we can search the list really cheaply
        return self.matcher.match(item) is not None


class RegexMembershipSequenceMatches(RegexMembershipSequence):
    def __getitem__(self, n):
        d = {}
        s = super(RegexMembershipSequenceMatches, self).get_item(n, d)
        return Match(s, d, self.named_group_lookup)


def AllStrings(regex, flags=0, charset=CHARSET, max_count=None):
    """Constructs an object that will generate all matching strings."""
    return RegexMembershipSequence(regex, flags, charset, max_count=max_count)

Values = AllStrings


class Match(object):
    def __init__(self, string, groups, named_groups):
        # TODO keep group(0) only, and spans for the rest.
        self._string = string
        self._groups = groups
        self._named_groups = named_groups
        self.lastindex = len(groups) + 1

    def group(self, n=0):
        if n == 0:
            return self._string
        if not isinstance(n, int):
            n = self._named_groups[n]
        return self._groups[n]

    def groups(self):
        return tuple(self._groups[i] for i in range(1, self.lastindex))

    def groupdict(self):
        d = {}
        for k, v in self._named_groups.iteritems():
            d[k] = self._groups[v]
        return d

    def span(self, n=0):
        raise NotImplementedError()


def AllMatches(regex, flags=0, charset=CHARSET, max_count=None):
    """Constructs an object that will generate all matching strings."""
    return RegexMembershipSequenceMatches(regex, flags, charset, max_count=max_count)


def main(argv):
    """This module can be executed on the command line for testing."""
    for arg in argv[1:]:
        for i in AllStrings(arg):
            print i


if __name__ == '__main__':
    main(sys.argv)<|MERGE_RESOLUTION|>--- conflicted
+++ resolved
@@ -166,16 +166,11 @@
             return self.list_lengths[0][0][i]
 
         for c, c_len in self.list_lengths:
-<<<<<<< HEAD
+            i, mod = divmod(i, c_len)
             if hasattr(c, 'get_item'):
-                result.append(c.get_item(i % c_len, d))
+                result.append(c.get_item(mod, d))
             else:
-                result.append(c[i % c_len])
-            i //= c_len
-=======
-            i, mod = divmod(i, c_len)
-            result.append(c[mod])
->>>>>>> 2cce6052
+                result.append(c[mod])
         return ''.join(result)
 
     def __repr__(self):
