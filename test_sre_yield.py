--- conflicted
+++ resolved
@@ -103,7 +103,6 @@
         self.assertEquals(parsed[98], '98')
         self.assertEquals(parsed[99], '99')
 
-<<<<<<< HEAD
     def testCategories(self):
         cat_chars = 'wWdDsS'
         all_ascii = map(chr, range(256))
@@ -113,13 +112,12 @@
             self.assertGreater(len(matching), 5)
             parsed = sre_yield.Values('\\' + c)
             self.assertEquals(sorted(matching), sorted(parsed[:]))
-=======
+
     def testDotallFlag(self):
         parsed = sre_yield.Values('.', charset='abc\n')
         self.assertEquals(['a', 'b', 'c'], parsed[:])
         parsed = sre_yield.Values('.', charset='abc\n', flags=re.DOTALL)
         self.assertEquals(['a', 'b', 'c', '\n'], parsed[:])
->>>>>>> 8960bffa
 
 
 if __name__ == '__main__':
